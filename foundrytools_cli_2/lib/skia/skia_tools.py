import itertools
import typing as t

import pathops
from fontTools.misc.psCharStrings import T2CharString
from fontTools.misc.roundTools import otRound
from fontTools.pens.t2CharStringPen import T2CharStringPen
from fontTools.pens.ttGlyphPen import TTGlyphPen
from fontTools.ttLib import TTFont
from fontTools.ttLib.tables import _g_l_y_f, _h_m_t_x
from fontTools.ttLib.ttGlyphSet import _TTGlyph, _TTGlyphSet

_TTGlyphMapping = t.Mapping[str, _TTGlyph]


class CorrectTTFContoursError(Exception):
    """Raised when an error occurs while correcting the contours of a TrueType font."""


def skia_path_from_glyph(glyph_name: str, glyph_set: _TTGlyphMapping) -> pathops.Path:
    """
    Returns a pathops.Path from a glyph.

    Args:
        glyph_name (str): The glyph name.
        glyph_set (_TTGlyphMapping): The glyph set to which the glyph belongs.

    Returns:
        pathops.Path: The pathops.Path object.
    """

    path = pathops.Path()
    pen = path.getPen(glyphSet=glyph_set)
    glyph_set[glyph_name].draw(pen)
    return path


def skia_path_from_glyph_component(
    component: _g_l_y_f.GlyphComponent, glyph_set: _TTGlyphMapping
) -> pathops.Path:
    """
    Returns a ``pathops.Path`` from a glyph component.

    Args:
        component (_g_l_y_f.GlyphComponent): The glyph component.
        glyph_set (_TTGlyphMapping): The glyph set to which the glyph belongs.

    Returns:
        pathops.Path: The ``pathops.Path`` object.
    """

    base_glyph_name, transformation = component.getComponentInfo()
    path = skia_path_from_glyph(glyph_name=base_glyph_name, glyph_set=glyph_set)
    return path.transform(*transformation)


def ttf_components_overlap(glyph: _g_l_y_f.Glyph, glyph_set: _TTGlyphMapping) -> bool:
    """
    Checks if a TrueType composite glyph has overlapping components.

    Args:
        glyph (_g_l_y_f.Glyph): The glyph to check.
        glyph_set (_TTGlyphMapping): The glyph set to which the glyph belongs.

    Returns:
        bool: ``True`` if the glyph has overlapping components, ``False`` otherwise.
    """

    if not glyph.isComposite():
        raise ValueError("This method only works with TrueType composite glyphs")
    if len(glyph.components) < 2:
        return False

    component_paths = {}

    def _get_nth_component_path(index: int) -> pathops.Path:
        if index not in component_paths:
            component_paths[index] = skia_path_from_glyph_component(
                glyph.components[index], glyph_set
            )
        return component_paths[index]

    return any(
        pathops.op(
            _get_nth_component_path(i),
            _get_nth_component_path(j),
            pathops.PathOp.INTERSECTION,
            clockwise=True,
            fix_winding=True,
            keep_starting_points=False,
        )
        for i, j in itertools.combinations(range(len(glyph.components)), 2)
    )


def tt_glyph_from_skia_path(path: pathops.Path) -> _g_l_y_f.Glyph:
    """
    Returns a TrueType glyph from a ``pathops.Path``

    Args:
        path (pathops.Path): The ``pathops.Path``

    Returns:
        _g_l_y_f.Glyph: The TrueType glyph
    """

    tt_pen = TTGlyphPen(glyphSet=None)
    path.draw(tt_pen)
    glyph = tt_pen.glyph()
    glyph.recalcBounds(glyfTable=None)
    return glyph


def t2_charstring_from_skia_path(path: pathops.Path, width: int) -> T2CharString:
    """
    Returns a ``T2CharString`` from a ``pathops.Path``

    Args:
        path (pathops.Path): The ``pathops.Path``
        width (int): The width of the charstring

    Returns:
        T2CharString: The ``T2CharString`` object
    """
    if charstring.width == charstring.private.defaultWidthX:
        width = None
    else:
        width = charstring.width - charstring.private.nominalWidthX

<<<<<<< HEAD
    t2_pen = T2CharStringPen(width, glyphSet=None)
=======
    t2_pen = T2CharStringPen(width=width, glyphSet=None)
>>>>>>> 9ff44280
    path.draw(t2_pen)
    charstring = t2_pen.getCharString()
    return charstring


def round_path(path: pathops.Path, rounder: t.Callable[[float], float] = otRound) -> pathops.Path:
    """
    Rounds the points coordinate of a ``pathops.Path``

    Args:
        path (pathops.Path): The ``pathops.Path``
        rounder (Callable[[float], float], optional): The rounding function. Defaults to otRound.

    Returns:
        pathops.Path: The rounded path
    """

    rounded_path = pathops.Path()
    for verb, points in path:
        rounded_path.add(verb, *((rounder(p[0]), rounder(p[1])) for p in points))
    return rounded_path


def simplify_path(path: pathops.Path, glyph_name: str, clockwise: bool) -> pathops.Path:
    """
    Simplify a ``pathops.Path`` by removing overlaps, fixing contours direction and, optionally,
    removing tiny paths

    Args:
        path (pathops.Path): The ``pathops.Path`` to simplify
        glyph_name (str): The glyph name
        clockwise (bool): The winding direction. Must be ``True`` for TrueType glyphs and ``False``
            for OpenType-PS fonts.

    Returns:
        pathops.Path: The simplified path
    """

    # skia-pathops has a bug where it sometimes fails to simplify paths when there
    # are float coordinates and control points are very close to one another.
    # Rounding coordinates to integers works around the bug.
    # Since we are going to round glyf coordinates later on anyway, here it is
    # ok(-ish) to also round before simplify. Better than failing the whole process
    # for the entire font.
    # https://bugs.chromium.org/p/skia/issues/detail?id=11958
    # https://github.com/google/fonts/issues/3365

    try:
        return pathops.simplify(path, fix_winding=True, clockwise=clockwise)
    except pathops.PathOpsError:
        pass

    path = round_path(path)
    try:
        path = pathops.simplify(path, fix_winding=True, clockwise=clockwise)
        return path
    except pathops.PathOpsError as e:
        raise CorrectTTFContoursError(f"Failed to remove overlaps from glyph {glyph_name!r}") from e


def same_path(path_1: pathops.Path, path_2: pathops.Path) -> bool:
    """
    Checks if two pathops paths are the same

    Args:
        path_1 (pathops.Path): The first path
        path_2 (pathops.Path): The second path

    Returns:
        bool: ``True`` if the paths are the same, ``False`` if the paths are different
    """

    return {tuple(c) for c in path_1.contours} == {tuple(c) for c in path_2.contours}


def remove_tiny_paths(path: pathops.Path, min_area: int = 25) -> pathops.Path:
    """
    Removes tiny paths from a ``pathops.Path``.

    Args:
        path (pathops.Path): The ``pathops.Path``
        min_area (int, optional): The minimum area of a contour to be retained. Defaults to 25.
    """

    cleaned_path = pathops.Path()
    for contour in path.contours:
        if contour.area >= min_area:
            cleaned_path.addPath(contour)
    return cleaned_path


def correct_tt_glyph_contours(
    glyph_name: str,
    glyph_set: _TTGlyphMapping,
    glyf_table: _g_l_y_f.table__g_l_y_f,
    hmtx_table: _h_m_t_x.table__h_m_t_x,
    min_area: int = 25,
) -> bool:
    """
    Corrects the contours of a TrueType glyph by removing overlaps, correcting the direction of the
    contours, and removing tiny paths.

    Args:
        glyph_name (str): The name of the glyph.
        glyph_set (_TTGlyphMapping): The glyph set to which the glyph belongs.
        glyf_table (_g_l_y_f.table__g_l_y_f): The glyf table of the font.
        hmtx_table (_h_m_t_x.table__h_m_t_x): The hmtx table of the font.
        min_area (int, optional): The minimum area of a contour to be considered. Defaults to 25.

    Returns:
        bool: True if the glyph was modified, False otherwise.
    """

    glyph: _g_l_y_f.Glyph = glyf_table[glyph_name]

    if (
        glyph.numberOfContours > 0
        or glyph.isComposite()
        and ttf_components_overlap(glyph=glyph, glyph_set=glyph_set)
    ):
        path_1 = skia_path_from_glyph(glyph_name, glyph_set)
        path_2 = skia_path_from_glyph(glyph_name, glyph_set)
        path_2 = simplify_path(path_2, glyph_name, clockwise=True)
        if min_area > 0:
            path_2 = remove_tiny_paths(path_2, min_area=min_area)

        if not same_path(path_1=path_1, path_2=path_2):
            glyf_table[glyph_name] = glyph = tt_glyph_from_skia_path(path_2)
            width, lsb = hmtx_table[glyph_name]
            if lsb != glyph.xMin:
                hmtx_table[glyph_name] = (width, glyph.xMin)
            return True

    return False


def correct_contours_glyf(font: TTFont, min_area: int = 25) -> t.List[str]:
    """
    Corrects the contours of the given TrueType font by removing overlaps, correcting the direction
    of the contours, and removing tiny paths.

    Args:
        font (TTFont): The font object to be corrected.
        min_area (int, optional): The minimum area of a contour to be considered. Defaults to 25.

    Returns:
        List[str]: The list of modified glyphs.
    """

    try:
        glyf_table = font["glyf"]
    except KeyError as e:
        raise NotImplementedError("Not a TTF font") from e

    glyph_set = font.getGlyphSet()
    hmtx_table = font["hmtx"]
    glyph_names = font.getGlyphOrder()

    # process all simple glyphs first, then composites with increasing component depth,
    # so that by the time we test for component intersections the respective base glyphs
    # have already been simplified
    glyph_names = sorted(
        glyph_names,
        key=lambda name: (
            glyf_table[name].getCompositeMaxpValues(glyf_table).maxComponentDepth
            if glyf_table[name].isComposite()
            else 0,
            name,
        ),
    )
    modified_glyphs = []
    for glyph_name in glyph_names:
        if correct_tt_glyph_contours(
            glyph_name=glyph_name,
            glyph_set=glyph_set,
            glyf_table=glyf_table,
            hmtx_table=hmtx_table,
            min_area=min_area,
        ):
            modified_glyphs.append(glyph_name)

    return modified_glyphs


def correct_contours_cff(
    font: TTFont, min_area: int = 25
) -> t.Tuple[t.Dict[str, T2CharString], t.List[str]]:
    """
    Corrects the contours of the given OpenType-PS font by removing overlaps, correcting the
    direction of the contours, and removing tiny paths.

    Args:
        font (TTFont): The font object to be corrected.
        min_area (int, optional): The minimum area of a contour to be considered. Defaults to 25.

    Returns:
        Tuple[Dict[str, T2CharString], List[str]]: The corrected charstrings dict and the list of
            modified glyphs.
    """

    glyph_set = font.getGlyphSet()
    charstrings = {}
    modified_glyphs = []

    for k, v in glyph_set.items():
        t2_pen = T2CharStringPen(width=v.width, glyphSet=glyph_set)
        glyph_set[k].draw(t2_pen)
        charstrings[k] = t2_pen.getCharString()

        path_1 = skia_path_from_glyph(glyph_name=k, glyph_set=glyph_set)
        path_2 = skia_path_from_glyph(glyph_name=k, glyph_set=glyph_set)
        path_2 = simplify_path(path=path_2, glyph_name=k, clockwise=False)

        if min_area > 0:
            path_2 = remove_tiny_paths(path=path_2, min_area=min_area)

        if not same_path(path_1=path_1, path_2=path_2):
            cs = t2_charstring_from_skia_path(path=path_2, width=v.width)
            charstrings[k] = cs
            modified_glyphs.append(k)

    return charstrings, modified_glyphs


def is_empty_glyph(glyph_set: _TTGlyphSet, glyph_name: str) -> bool:
    """
    Returns True if the glyph is empty.

    Args:
        glyph_set (_TTGlyphSet): The glyph set.
        glyph_name (str): The name of the glyph.

    Returns:
        bool: ``True`` if the glyph is empty, ``False`` otherwise.
    """

    path = skia_path_from_glyph(glyph_name=glyph_name, glyph_set=glyph_set)
    return path.area == 0<|MERGE_RESOLUTION|>--- conflicted
+++ resolved
@@ -2,18 +2,21 @@
 import typing as t
 
 import pathops
+from fontTools.cffLib import CFFFontSet
 from fontTools.misc.psCharStrings import T2CharString
-from fontTools.misc.roundTools import otRound
+from fontTools.misc.roundTools import noRound, otRound
 from fontTools.pens.t2CharStringPen import T2CharStringPen
 from fontTools.pens.ttGlyphPen import TTGlyphPen
 from fontTools.ttLib import TTFont
 from fontTools.ttLib.tables import _g_l_y_f, _h_m_t_x
 from fontTools.ttLib.ttGlyphSet import _TTGlyph, _TTGlyphSet
 
+from foundrytools_cli_2.lib.constants import T_CFF, T_GLYF, T_HMTX
+
 _TTGlyphMapping = t.Mapping[str, _TTGlyph]
 
 
-class CorrectTTFContoursError(Exception):
+class CorrectContoursError(Exception):
     """Raised when an error occurs while correcting the contours of a TrueType font."""
 
 
@@ -87,7 +90,6 @@
             pathops.PathOp.INTERSECTION,
             clockwise=True,
             fix_winding=True,
-            keep_starting_points=False,
         )
         for i, j in itertools.combinations(range(len(glyph.components)), 2)
     )
@@ -111,13 +113,16 @@
     return glyph
 
 
-def t2_charstring_from_skia_path(path: pathops.Path, width: int) -> T2CharString:
+def t2_charstring_from_skia_path(
+    path: pathops.Path,
+    charstring: T2CharString,
+) -> T2CharString:
     """
     Returns a ``T2CharString`` from a ``pathops.Path``
 
     Args:
         path (pathops.Path): The ``pathops.Path``
-        width (int): The width of the charstring
+        charstring (T2CharString): The original ``T2CharString``
 
     Returns:
         T2CharString: The ``T2CharString`` object
@@ -127,17 +132,13 @@
     else:
         width = charstring.width - charstring.private.nominalWidthX
 
-<<<<<<< HEAD
-    t2_pen = T2CharStringPen(width, glyphSet=None)
-=======
     t2_pen = T2CharStringPen(width=width, glyphSet=None)
->>>>>>> 9ff44280
     path.draw(t2_pen)
-    charstring = t2_pen.getCharString()
+    charstring = t2_pen.getCharString(charstring.private, charstring.globalSubrs)
     return charstring
 
 
-def round_path(path: pathops.Path, rounder: t.Callable[[float], float] = otRound) -> pathops.Path:
+def _round_path(path: pathops.Path, rounder: t.Callable[[float], float] = otRound) -> pathops.Path:
     """
     Rounds the points coordinate of a ``pathops.Path``
 
@@ -155,7 +156,7 @@
     return rounded_path
 
 
-def simplify_path(path: pathops.Path, glyph_name: str, clockwise: bool) -> pathops.Path:
+def _simplify(path: pathops.Path, glyph_name: str, clockwise: bool) -> pathops.Path:
     """
     Simplify a ``pathops.Path`` by removing overlaps, fixing contours direction and, optionally,
     removing tiny paths
@@ -184,15 +185,15 @@
     except pathops.PathOpsError:
         pass
 
-    path = round_path(path)
+    path = _round_path(path, rounder=noRound)
     try:
         path = pathops.simplify(path, fix_winding=True, clockwise=clockwise)
         return path
     except pathops.PathOpsError as e:
-        raise CorrectTTFContoursError(f"Failed to remove overlaps from glyph {glyph_name!r}") from e
-
-
-def same_path(path_1: pathops.Path, path_2: pathops.Path) -> bool:
+        raise CorrectContoursError(f"Failed to remove overlaps from glyph {glyph_name!r}") from e
+
+
+def _same_path(path_1: pathops.Path, path_2: pathops.Path) -> bool:
     """
     Checks if two pathops paths are the same
 
@@ -228,6 +229,7 @@
     glyph_set: _TTGlyphMapping,
     glyf_table: _g_l_y_f.table__g_l_y_f,
     hmtx_table: _h_m_t_x.table__h_m_t_x,
+    remove_hinting: bool = True,
     min_area: int = 25,
 ) -> bool:
     """
@@ -239,6 +241,7 @@
         glyph_set (_TTGlyphMapping): The glyph set to which the glyph belongs.
         glyf_table (_g_l_y_f.table__g_l_y_f): The glyf table of the font.
         hmtx_table (_h_m_t_x.table__h_m_t_x): The hmtx table of the font.
+        remove_hinting (bool, optional): Whether to remove hinting instructions. Defaults to True.
         min_area (int, optional): The minimum area of a contour to be considered. Defaults to 25.
 
     Returns:
@@ -246,29 +249,37 @@
     """
 
     glyph: _g_l_y_f.Glyph = glyf_table[glyph_name]
-
+    # decompose composite glyphs only if components overlap each other
     if (
         glyph.numberOfContours > 0
         or glyph.isComposite()
         and ttf_components_overlap(glyph=glyph, glyph_set=glyph_set)
     ):
-        path_1 = skia_path_from_glyph(glyph_name, glyph_set)
-        path_2 = skia_path_from_glyph(glyph_name, glyph_set)
-        path_2 = simplify_path(path_2, glyph_name, clockwise=True)
+        path = skia_path_from_glyph(glyph_name, glyph_set)
+        path_2 = _simplify(path, glyph_name, clockwise=True)
         if min_area > 0:
             path_2 = remove_tiny_paths(path_2, min_area=min_area)
 
-        if not same_path(path_1=path_1, path_2=path_2):
+        if not _same_path(path_1=path, path_2=path_2):
             glyf_table[glyph_name] = glyph = tt_glyph_from_skia_path(path_2)
             width, lsb = hmtx_table[glyph_name]
             if lsb != glyph.xMin:
                 hmtx_table[glyph_name] = (width, glyph.xMin)
             return True
 
+    if remove_hinting:
+        glyph.removeHinting()
     return False
 
 
-def correct_contours_glyf(font: TTFont, min_area: int = 25) -> t.List[str]:
+def _correct_glyf_contours(
+    font: TTFont,
+    glyph_names: t.Iterable[str],
+    glyph_set: _TTGlyphMapping,
+    remove_hinting: bool,
+    ignore_errors: bool,
+    min_area: int = 25,
+) -> t.Set[str]:
     """
     Corrects the contours of the given TrueType font by removing overlaps, correcting the direction
     of the contours, and removing tiny paths.
@@ -280,15 +291,8 @@
     Returns:
         List[str]: The list of modified glyphs.
     """
-
-    try:
-        glyf_table = font["glyf"]
-    except KeyError as e:
-        raise NotImplementedError("Not a TTF font") from e
-
-    glyph_set = font.getGlyphSet()
-    hmtx_table = font["hmtx"]
-    glyph_names = font.getGlyphOrder()
+    glyf_table = font[T_GLYF]
+    hmtx_table = font[T_HMTX]
 
     # process all simple glyphs first, then composites with increasing component depth,
     # so that by the time we test for component intersections the respective base glyphs
@@ -296,29 +300,62 @@
     glyph_names = sorted(
         glyph_names,
         key=lambda name: (
-            glyf_table[name].getCompositeMaxpValues(glyf_table).maxComponentDepth
-            if glyf_table[name].isComposite()
-            else 0,
+            (
+                glyf_table[name].getCompositeMaxpValues(glyf_table).maxComponentDepth
+                if glyf_table[name].isComposite()
+                else 0
+            ),
             name,
         ),
     )
-    modified_glyphs = []
+    modified_glyphs = set()
     for glyph_name in glyph_names:
-        if correct_tt_glyph_contours(
-            glyph_name=glyph_name,
-            glyph_set=glyph_set,
-            glyf_table=glyf_table,
-            hmtx_table=hmtx_table,
-            min_area=min_area,
-        ):
-            modified_glyphs.append(glyph_name)
+        try:
+            if correct_tt_glyph_contours(
+                glyph_name=glyph_name,
+                glyph_set=glyph_set,
+                glyf_table=glyf_table,
+                hmtx_table=hmtx_table,
+                remove_hinting=remove_hinting,
+                min_area=min_area,
+            ):
+                modified_glyphs.add(glyph_name)
+        except CorrectContoursError as e:
+            if not ignore_errors:
+                raise e
 
     return modified_glyphs
 
 
-def correct_contours_cff(
-    font: TTFont, min_area: int = 25
-) -> t.Tuple[t.Dict[str, T2CharString], t.List[str]]:
+def _correct_charstring_contours(
+    glyph_name: str,
+    glyph_set: _TTGlyphMapping,
+    cff_font_set: CFFFontSet,
+    min_area: int = 25,
+) -> bool:
+    path = skia_path_from_glyph(glyph_name, glyph_set)
+    path_2 = _simplify(path, glyph_name, clockwise=False)
+
+    if min_area > 0:
+        path_2 = remove_tiny_paths(path_2, min_area=min_area)
+
+    if not _same_path(path_1=path, path_2=path_2):
+        charstrings = cff_font_set[0].CharStrings
+        charstrings[glyph_name] = t2_charstring_from_skia_path(path_2, charstrings[glyph_name])
+        return True
+
+    return False
+
+
+def _correct_cff_contours(
+    font: TTFont,
+    glyph_names: t.Iterable[str],
+    glyph_set: _TTGlyphMapping,
+    remove_hinting: bool,
+    ignore_errors: bool,
+    remove_unused_subroutines: bool = True,
+    min_area: int = 25,
+) -> t.Set[str]:
     """
     Corrects the contours of the given OpenType-PS font by removing overlaps, correcting the
     direction of the contours, and removing tiny paths.
@@ -331,29 +368,86 @@
         Tuple[Dict[str, T2CharString], List[str]]: The corrected charstrings dict and the list of
             modified glyphs.
     """
-
+    cff_font_set: CFFFontSet = font[T_CFF].cff
+    modified_glyphs = set()
+
+    for glyph_name in glyph_names:
+        try:
+            if _correct_charstring_contours(
+                glyph_name=glyph_name,
+                glyph_set=glyph_set,
+                cff_font_set=cff_font_set,
+                min_area=min_area,
+            ):
+                modified_glyphs.add(glyph_name)
+        except CorrectContoursError as e:
+            if not ignore_errors:
+                raise e
+
+    if not modified_glyphs:
+        return set()
+
+    if remove_hinting:
+        cff_font_set.remove_hints()
+
+    if remove_unused_subroutines:
+        cff_font_set.remove_unused_subroutines()
+
+    return modified_glyphs
+
+
+def correct_glyphs_contours(
+    font: TTFont,
+    remove_hinting: bool = True,
+    ignore_errors: bool = False,
+    remove_unused_subroutines: bool = True,
+    min_area: int = 25,
+) -> t.Set[str]:
+    """
+    Corrects the contours of the given font by removing overlaps, correcting the direction of the
+    contours, and removing tiny paths.
+
+    Args:
+        font (TTFont): The font object to be corrected.
+        remove_hinting (bool, optional): Whether to remove hinting instructions. Defaults to True.
+        ignore_errors (bool, optional): Whether to ignore errors while correcting contours. Defaults
+            to False.
+        remove_unused_subroutines (bool, optional): Whether to remove unused subroutines from the
+            font. Defaults to True.
+        min_area (int, optional): The minimum area of a contour to be considered. Defaults to 25.
+
+    Returns:
+        Set[str]: The set of modified glyphs.
+    """
+    if T_GLYF not in font and T_CFF not in font:
+        raise NotImplementedError(
+            "No outline data found in the font: missing 'glyf' or 'CFF ' table"
+        )
+
+    glyph_names = font.getGlyphOrder()
     glyph_set = font.getGlyphSet()
-    charstrings = {}
-    modified_glyphs = []
-
-    for k, v in glyph_set.items():
-        t2_pen = T2CharStringPen(width=v.width, glyphSet=glyph_set)
-        glyph_set[k].draw(t2_pen)
-        charstrings[k] = t2_pen.getCharString()
-
-        path_1 = skia_path_from_glyph(glyph_name=k, glyph_set=glyph_set)
-        path_2 = skia_path_from_glyph(glyph_name=k, glyph_set=glyph_set)
-        path_2 = simplify_path(path=path_2, glyph_name=k, clockwise=False)
-
-        if min_area > 0:
-            path_2 = remove_tiny_paths(path=path_2, min_area=min_area)
-
-        if not same_path(path_1=path_1, path_2=path_2):
-            cs = t2_charstring_from_skia_path(path=path_2, width=v.width)
-            charstrings[k] = cs
-            modified_glyphs.append(k)
-
-    return charstrings, modified_glyphs
+
+    if T_GLYF in font:
+        modified_glyphs = _correct_glyf_contours(
+            font=font,
+            glyph_names=glyph_names,
+            glyph_set=glyph_set,
+            remove_hinting=remove_hinting,
+            ignore_errors=ignore_errors,
+            min_area=min_area,
+        )
+    else:
+        modified_glyphs = _correct_cff_contours(
+            font=font,
+            glyph_names=glyph_names,
+            glyph_set=glyph_set,
+            remove_hinting=remove_hinting,
+            ignore_errors=ignore_errors,
+            remove_unused_subroutines=remove_unused_subroutines,
+            min_area=min_area,
+        )
+
+    return modified_glyphs
 
 
 def is_empty_glyph(glyph_set: _TTGlyphSet, glyph_name: str) -> bool:
